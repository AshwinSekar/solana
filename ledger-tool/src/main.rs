--- conflicted
+++ resolved
@@ -4,7 +4,6 @@
         crate_description, crate_name, value_t, value_t_or_exit, values_t_or_exit, App,
         AppSettings, Arg, ArgMatches, SubCommand,
     },
-<<<<<<< HEAD
     dashmap::DashMap,
     itertools::Itertools,
     log::*,
@@ -77,66 +76,6 @@
             Arc, RwLock,
         },
     },
-=======
-};
-use solana_core::{
-    bank_forks_utils::{self, SimulatedTower},
-    blockstore_processor::ProcessOptions,
-    consensus::Tower,
-    cost_model::CostModel,
-    cost_tracker::CostTracker,
-};
-use solana_entry::entry::Entry;
-use solana_ledger::{
-    ancestor_iterator::AncestorIterator,
-    //bank_forks_utils::{self, SimulatedTower},
-    blockstore::{create_new_ledger, Blockstore, PurgeType},
-    blockstore_db::{self, AccessType, BlockstoreRecoveryMode, Column, Database},
-    //blockstore_processor::ProcessOptions,
-    shred::Shred,
-};
-use solana_runtime::{
-    accounts_db::AccountsDbConfig,
-    accounts_index::AccountsIndexConfig,
-    bank::{Bank, RewardCalculationEvent},
-    bank_forks::BankForks,
-    hardened_unpack::{open_genesis_config, MAX_GENESIS_ARCHIVE_UNPACKED_SIZE},
-    snapshot_archive_info::SnapshotArchiveInfoGetter,
-    snapshot_config::SnapshotConfig,
-    snapshot_utils::{
-        self, ArchiveFormat, SnapshotVersion, DEFAULT_MAX_FULL_SNAPSHOT_ARCHIVES_TO_RETAIN,
-    },
-};
-use solana_sdk::{
-    account::{AccountSharedData, ReadableAccount, WritableAccount},
-    account_utils::StateMut,
-    clock::{Epoch, Slot},
-    genesis_config::{ClusterType, GenesisConfig},
-    hash::Hash,
-    inflation::Inflation,
-    native_token::{lamports_to_sol, sol_to_lamports, Sol},
-    pubkey::Pubkey,
-    rent::Rent,
-    shred_version::compute_shred_version,
-    stake::{self, state::StakeState},
-    system_program,
-    transaction::{SanitizedTransaction, TransactionError},
-};
-use solana_stake_program::stake_state::{self, PointValue};
-use solana_vote_program::{
-    self,
-    vote_state::{self, VoteState},
-};
-use std::{
-    collections::{BTreeMap, BTreeSet, HashMap, HashSet, VecDeque},
-    ffi::OsStr,
-    fs::{self, File},
-    io::{self, stdout, BufRead, BufReader, Write},
-    path::{Path, PathBuf},
-    process::{exit, Command, Stdio},
-    str::FromStr,
-    sync::{mpsc::channel, Arc, RwLock},
->>>>>>> 46de7d73
 };
 
 mod bigtable;
@@ -842,11 +781,8 @@
         None,
         None,
         accounts_package_sender,
-<<<<<<< HEAD
         None,
-=======
         simulated_tower,
->>>>>>> 46de7d73
     )
 }
 
@@ -2116,206 +2052,11 @@
                     );
                 }
             }
-<<<<<<< HEAD
             ("verify", Some(arg_matches)) => {
                 let mut accounts_index_config = AccountsIndexConfig::default();
                 if let Some(bins) = value_t!(arg_matches, "accounts_index_bins", usize).ok() {
                     accounts_index_config.bins = Some(bins);
                 }
-=======
-        }
-        ("recreate-tower", Some(arg_matches)) => {
-            let log_path = value_t_or_exit!(arg_matches, "log_path", String);
-            let start_vote = value_t_or_exit!(arg_matches, "start_vote", Slot);
-            let validator_pubkey = pubkey_of(arg_matches, "validator_pubkey").unwrap();
-
-            let vote_regex = Regex::new(r"voting: (\d*)").unwrap();
-            let new_root_regex = Regex::new(r"new root (\d*)").unwrap();
-
-            let f = BufReader::new(File::open(&log_path).unwrap());
-            println!("Reading log file {}", log_path);
-
-            let mut current_vote_state = VoteState::default();
-            let mut pending_votes: VecDeque<Slot> = VecDeque::new();
-
-            let snapshot_root_slot =
-                snapshot_utils::get_highest_full_snapshot_archive_slot(&ledger_path).unwrap();
-
-            // Tracks when the recreated vote state becomes consistent with the
-            // original vote state
-            let mut is_consistent = false;
-            for line in f.lines().flatten() {
-                if let Some(vote_slot_string) = vote_regex.captures_iter(&line).next() {
-                    let vote_slot = vote_slot_string
-                        .get(1)
-                        .expect("Only one match group")
-                        .as_str()
-                        .parse::<u64>()
-                        .unwrap();
-
-                    if vote_slot > snapshot_root_slot {
-                        if !is_consistent {
-                            panic!(
-                                "vote state was not consistent by vote {} > snapshot slot: {}",
-                                vote_slot, snapshot_root_slot
-                            );
-                        }
-                        pending_votes.push_back(vote_slot);
-                    } else {
-                        current_vote_state.process_slot_vote_unchecked(vote_slot);
-                        if is_consistent && vote_slot >= start_vote {
-                            println!("Parsed vote for slot: {}", vote_slot);
-                            println!(
-                                "root: {:?}, Local vote state: {:#?}",
-                                current_vote_state.root_slot, current_vote_state.votes
-                            );
-                        }
-                    }
-                } else if let Some(new_root_string) = new_root_regex.captures_iter(&line).next() {
-                    let root = new_root_string
-                        .get(1)
-                        .expect("Only one match group")
-                        .as_str()
-                        .parse::<u64>()
-                        .unwrap();
-                    if root >= start_vote {
-                        println!("Parsed new root: {}", root);
-                    }
-                    if Some(root) == current_vote_state.root_slot {
-                        if !is_consistent {
-                            println!("Current vote state is consistent as of root: {}", root);
-                            is_consistent = true;
-                        }
-                    }
-                    // If
-                    // 1) the root doesn't match AND
-                    // 2) we haven't stopped applying the votes
-                    // to the `current_vote_state` (we know we haven't stopped by checking if
-                    // the `pending_votes` has been added to) AND
-                    // 3) We were previously consistent, i.e. `is_consistent == true`
-                    //
-                    // Then we have become unexpectedly inconsistent.
-                    else if is_consistent && pending_votes.is_empty() {
-                        panic!(
-                            "Our tower was consistent and then became inconsistent, maybe
-                            the log is missing some votes!"
-                        );
-                    }
-                }
-            }
-
-            let tower = Tower::new_from_vote_state(current_vote_state);
-
-            let mut simulated_tower = SimulatedTower {
-                tower,
-                pending_votes,
-                validator_pubkey,
-            };
-
-            // TODO: Don't copy paste this from "verify", extract into separate function
-            let accounts_index_config = value_t!(arg_matches, "accounts_index_bins", usize)
-                .ok()
-                .map(|bins| AccountsIndexConfig { bins: Some(bins) });
-
-            let accounts_db_config = Some(AccountsDbConfig {
-                index: accounts_index_config,
-                accounts_hash_cache_path: Some(ledger_path.clone()),
-            });
-
-            let process_options = ProcessOptions {
-                dev_halt_at_slot: value_t!(arg_matches, "halt_at_slot", Slot).ok(),
-                new_hard_forks: hardforks_of(arg_matches, "hard_forks"),
-                poh_verify: !arg_matches.is_present("skip_poh_verify"),
-                bpf_jit: !matches.is_present("no_bpf_jit"),
-                accounts_db_caching_enabled: !arg_matches.is_present("no_accounts_db_caching"),
-                limit_load_slot_count_from_snapshot: value_t!(
-                    arg_matches,
-                    "limit_load_slot_count_from_snapshot",
-                    usize
-                )
-                .ok(),
-                accounts_db_config,
-                verify_index: arg_matches.is_present("verify_accounts_index"),
-                allow_dead_slots: arg_matches.is_present("allow_dead_slots"),
-                accounts_db_test_hash_calculation: arg_matches
-                    .is_present("accounts_db_test_hash_calculation"),
-                ..ProcessOptions::default()
-            };
-            let print_accounts_stats = arg_matches.is_present("print_accounts_stats");
-            println!(
-                "genesis hash: {}",
-                open_genesis_config_by(&ledger_path, arg_matches).hash()
-            );
-
-            let blockstore = open_blockstore(
-                &ledger_path,
-                AccessType::TryPrimaryThenSecondary,
-                wal_recovery_mode,
-            );
-            let (bank_forks, ..) = load_bank_forks_with_simulated_tower(
-                arg_matches,
-                &open_genesis_config_by(&ledger_path, arg_matches),
-                &blockstore,
-                process_options,
-                snapshot_archive_path,
-                &mut simulated_tower,
-            )
-            .unwrap_or_else(|err| {
-                eprintln!("Ledger verification failed: {:?}", err);
-                exit(1);
-            });
-            if print_accounts_stats {
-                let working_bank = bank_forks.working_bank();
-                working_bank.print_accounts_stats();
-            }
-            println!("Ok");
-        }
-        ("create-snapshot", Some(arg_matches)) => {
-            let output_directory = value_t!(arg_matches, "output_directory", PathBuf)
-                .unwrap_or_else(|_| ledger_path.clone());
-            let mut warp_slot = value_t!(arg_matches, "warp_slot", Slot).ok();
-            let remove_stake_accounts = arg_matches.is_present("remove_stake_accounts");
-            let new_hard_forks = hardforks_of(arg_matches, "hard_forks");
-
-            let faucet_pubkey = pubkey_of(arg_matches, "faucet_pubkey");
-            let faucet_lamports = value_t!(arg_matches, "faucet_lamports", u64).unwrap_or(0);
-
-            let rent_burn_percentage = value_t!(arg_matches, "rent_burn_percentage", u8);
-            let hashes_per_tick = arg_matches.value_of("hashes_per_tick");
-
-            let bootstrap_stake_authorized_pubkey =
-                pubkey_of(arg_matches, "bootstrap_stake_authorized_pubkey");
-            let bootstrap_validator_lamports =
-                value_t_or_exit!(arg_matches, "bootstrap_validator_lamports", u64);
-            let bootstrap_validator_stake_lamports =
-                value_t_or_exit!(arg_matches, "bootstrap_validator_stake_lamports", u64);
-            let minimum_stake_lamports = StakeState::get_rent_exempt_reserve(&rent);
-            if bootstrap_validator_stake_lamports < minimum_stake_lamports {
-                eprintln!(
-                    "Error: insufficient --bootstrap-validator-stake-lamports. \
-                           Minimum amount is {}",
-                    minimum_stake_lamports
-                );
-                exit(1);
-            }
-            let bootstrap_validator_pubkeys = pubkeys_of(arg_matches, "bootstrap_validator");
-            let accounts_to_remove =
-                pubkeys_of(arg_matches, "accounts_to_remove").unwrap_or_default();
-            let vote_accounts_to_destake: HashSet<_> =
-                pubkeys_of(arg_matches, "vote_accounts_to_destake")
-                    .unwrap_or_default()
-                    .into_iter()
-                    .collect();
-            let snapshot_version =
-                arg_matches
-                    .value_of("snapshot_version")
-                    .map_or(SnapshotVersion::default(), |s| {
-                        s.parse::<SnapshotVersion>().unwrap_or_else(|e| {
-                            eprintln!("Error: {}", e);
-                            exit(1)
-                        })
-                    });
->>>>>>> 46de7d73
 
                 let exit_signal = Arc::new(AtomicBool::new(false));
                 let system_monitor_service =
@@ -2401,6 +2142,154 @@
                 }
                 exit_signal.store(true, Ordering::Relaxed);
                 system_monitor_service.join().unwrap();
+                println!("Ok");
+            }
+
+            ("recreate-tower", Some(arg_matches)) => {
+                let log_path = value_t_or_exit!(arg_matches, "log_path", String);
+                let start_vote = value_t_or_exit!(arg_matches, "start_vote", Slot);
+                let validator_pubkey = pubkey_of(arg_matches, "validator_pubkey").unwrap();
+
+                let vote_regex = Regex::new(r"voting: (\d*)").unwrap();
+                let new_root_regex = Regex::new(r"new root (\d*)").unwrap();
+
+                let f = BufReader::new(File::open(&log_path).unwrap());
+                println!("Reading log file {}", log_path);
+
+                let mut current_vote_state = VoteState::default();
+                let mut pending_votes: VecDeque<Slot> = VecDeque::new();
+
+                let snapshot_root_slot =
+                    snapshot_utils::get_highest_full_snapshot_archive_slot(&ledger_path).unwrap();
+
+                // Tracks when the recreated vote state becomes consistent with the
+                // original vote state
+                let mut is_consistent = false;
+                for line in f.lines().flatten() {
+                    if let Some(vote_slot_string) = vote_regex.captures_iter(&line).next() {
+                        let vote_slot = vote_slot_string
+                            .get(1)
+                            .expect("Only one match group")
+                            .as_str()
+                            .parse::<u64>()
+                            .unwrap();
+
+                        if vote_slot > snapshot_root_slot {
+                            if !is_consistent {
+                                panic!(
+                                    "vote state was not consistent by vote {} > snapshot slot: {}",
+                                    vote_slot, snapshot_root_slot
+                                );
+                            }
+                            pending_votes.push_back(vote_slot);
+                        } else {
+                            current_vote_state.process_slot_vote_unchecked(vote_slot);
+                            if is_consistent && vote_slot >= start_vote {
+                                println!("Parsed vote for slot: {}", vote_slot);
+                                println!(
+                                    "root: {:?}, Local vote state: {:#?}",
+                                    current_vote_state.root_slot, current_vote_state.votes
+                                );
+                            }
+                        }
+                    } else if let Some(new_root_string) = new_root_regex.captures_iter(&line).next()
+                    {
+                        let root = new_root_string
+                            .get(1)
+                            .expect("Only one match group")
+                            .as_str()
+                            .parse::<u64>()
+                            .unwrap();
+                        if root >= start_vote {
+                            println!("Parsed new root: {}", root);
+                        }
+                        if Some(root) == current_vote_state.root_slot {
+                            if !is_consistent {
+                                println!("Current vote state is consistent as of root: {}", root);
+                                is_consistent = true;
+                            }
+                        }
+                        // If
+                        // 1) the root doesn't match AND
+                        // 2) we haven't stopped applying the votes
+                        // to the `current_vote_state` (we know we haven't stopped by checking if
+                        // the `pending_votes` has been added to) AND
+                        // 3) We were previously consistent, i.e. `is_consistent == true`
+                        //
+                        // Then we have become unexpectedly inconsistent.
+                        else if is_consistent && pending_votes.is_empty() {
+                            panic!(
+                                "Our tower was consistent and then became inconsistent, maybe
+                            the log is missing some votes!"
+                            );
+                        }
+                    }
+                }
+
+                let tower = Tower::new_from_vote_state(current_vote_state);
+
+                let mut simulated_tower = SimulatedTower {
+                    tower,
+                    pending_votes,
+                    validator_pubkey,
+                };
+
+                // TODO: Don't copy paste this from "verify", extract into separate function
+                let accounts_index_config = value_t!(arg_matches, "accounts_index_bins", usize)
+                    .ok()
+                    .map(|bins| AccountsIndexConfig { bins: Some(bins) });
+
+                let accounts_db_config = Some(AccountsDbConfig {
+                    index: accounts_index_config,
+                    accounts_hash_cache_path: Some(ledger_path.clone()),
+                });
+
+                let process_options = ProcessOptions {
+                    dev_halt_at_slot: value_t!(arg_matches, "halt_at_slot", Slot).ok(),
+                    new_hard_forks: hardforks_of(arg_matches, "hard_forks"),
+                    poh_verify: !arg_matches.is_present("skip_poh_verify"),
+                    bpf_jit: !matches.is_present("no_bpf_jit"),
+                    accounts_db_caching_enabled: !arg_matches.is_present("no_accounts_db_caching"),
+                    limit_load_slot_count_from_snapshot: value_t!(
+                        arg_matches,
+                        "limit_load_slot_count_from_snapshot",
+                        usize
+                    )
+                    .ok(),
+                    accounts_db_config,
+                    verify_index: arg_matches.is_present("verify_accounts_index"),
+                    allow_dead_slots: arg_matches.is_present("allow_dead_slots"),
+                    accounts_db_test_hash_calculation: arg_matches
+                        .is_present("accounts_db_test_hash_calculation"),
+                    ..ProcessOptions::default()
+                };
+                let print_accounts_stats = arg_matches.is_present("print_accounts_stats");
+                println!(
+                    "genesis hash: {}",
+                    open_genesis_config_by(&ledger_path, arg_matches).hash()
+                );
+
+                let blockstore = open_blockstore(
+                    &ledger_path,
+                    AccessType::TryPrimaryThenSecondary,
+                    wal_recovery_mode,
+                );
+                let (bank_forks, ..) = load_bank_forks_with_simulated_tower(
+                    arg_matches,
+                    &open_genesis_config_by(&ledger_path, arg_matches),
+                    &blockstore,
+                    process_options,
+                    snapshot_archive_path,
+                    &mut simulated_tower,
+                )
+                .unwrap_or_else(|err| {
+                    eprintln!("Ledger verification failed: {:?}", err);
+                    exit(1);
+                });
+                if print_accounts_stats {
+                    let working_bank = bank_forks.working_bank();
+                    working_bank.print_accounts_stats();
+                }
                 println!("Ok");
             }
             ("graph", Some(arg_matches)) => {
@@ -3449,7 +3338,19 @@
                     }
                 }
             }
-<<<<<<< HEAD
+            ("list-ancestors", Some(arg_matches)) => {
+                let blockstore = open_blockstore(
+                    &ledger_path,
+                    AccessType::TryPrimaryThenSecondary,
+                    wal_recovery_mode,
+                );
+
+                let start_slot = Slot::from_str(arg_matches.value_of("start_slot").unwrap())
+                    .expect("Starting root must be a number");
+
+                let ancestors: Vec<Slot> = AncestorIterator::new(start_slot, &blockstore).collect();
+                println!("ancestors of {} are {:?}", start_slot, ancestors);
+            }
             ("list-roots", Some(arg_matches)) => {
                 let blockstore = open_blockstore(
                     &ledger_path,
@@ -3471,43 +3372,6 @@
                 } else {
                     usize::from_str(DEFAULT_ROOT_COUNT).unwrap()
                 };
-=======
-        }
-        ("list-ancestors", Some(arg_matches)) => {
-            let blockstore = open_blockstore(
-                &ledger_path,
-                AccessType::TryPrimaryThenSecondary,
-                wal_recovery_mode,
-            );
-
-            let start_slot = Slot::from_str(arg_matches.value_of("start_slot").unwrap())
-                .expect("Starting root must be a number");
-
-            let ancestors: Vec<Slot> = AncestorIterator::new(start_slot, &blockstore).collect();
-            println!("ancestors of {} are {:?}", start_slot, ancestors);
-        }
-        ("list-roots", Some(arg_matches)) => {
-            let blockstore = open_blockstore(
-                &ledger_path,
-                AccessType::TryPrimaryThenSecondary,
-                wal_recovery_mode,
-            );
-            let max_height = if let Some(height) = arg_matches.value_of("max_height") {
-                usize::from_str(height).expect("Maximum height must be a number")
-            } else {
-                usize::MAX
-            };
-            let start_root = if let Some(height) = arg_matches.value_of("start_root") {
-                Slot::from_str(height).expect("Starting root must be a number")
-            } else {
-                0
-            };
-            let num_roots = if let Some(roots) = arg_matches.value_of("num_roots") {
-                usize::from_str(roots).expect("Number of roots must be a number")
-            } else {
-                usize::from_str(DEFAULT_ROOT_COUNT).unwrap()
-            };
->>>>>>> 46de7d73
 
                 let iter = blockstore
                     .rooted_slot_iterator(start_root)
